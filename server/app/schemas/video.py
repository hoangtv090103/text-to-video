--- conflicted
+++ resolved
@@ -1,9 +1,3 @@
-<<<<<<< HEAD
-from pydantic import BaseModel
-from fastapi import File, UploadFile, HTTPException
-from typing import Optional, Any, Dict
-import uuid
-=======
 from pydantic import BaseModel, validator, Field
 from fastapi import File, UploadFile
 from typing import Optional, Any, Dict
@@ -61,7 +55,6 @@
             uuid.UUID(job_id)
         except ValueError:
             raise ValueError("Job ID must be a valid UUID")
->>>>>>> 7951a7d1
 
 
 class GenerateVideoRequest(BaseModel):
@@ -136,59 +129,6 @@
         }
 
 
-<<<<<<< HEAD
-# File validation constants
-ALLOWED_EXTENSIONS = {'.txt', '.pdf', '.md'}
-ALLOWED_CONTENT_TYPES = {
-    'text/plain', 'application/pdf', 'text/markdown', 
-    'text/x-markdown', 'application/x-pdf'
-}
-MAX_FILE_SIZE = 10 * 1024 * 1024  # 10MB
-
-def validate_file_upload(file: UploadFile) -> None:
-    """
-    Validate uploaded file format, size, and content type.
-    
-    Args:
-        file: The uploaded file to validate
-        
-    Raises:
-        HTTPException: If validation fails
-    """
-    # Check file extension
-    if file.filename:
-        ext = '.' + file.filename.split('.')[-1].lower()
-        if ext not in ALLOWED_EXTENSIONS:
-            raise HTTPException(
-                status_code=400,
-                detail=f"File format not supported. Allowed: {', '.join(ALLOWED_EXTENSIONS)}"
-            )
-    
-    # Check content type
-    if file.content_type not in ALLOWED_CONTENT_TYPES:
-        raise HTTPException(
-            status_code=400,
-            detail=f"Content type not supported. Allowed: {', '.join(ALLOWED_CONTENT_TYPES)}"
-        )
-
-def validate_job_id(job_id: str) -> None:
-    """
-    Validate job ID format.
-    
-    Args:
-        job_id: The job ID to validate
-        
-    Raises:
-        HTTPException: If job ID format is invalid
-    """
-    try:
-        uuid.UUID(job_id)
-    except ValueError:
-        raise HTTPException(
-            status_code=400,
-            detail="Invalid job ID format. Must be a valid UUID."
-        )
-=======
 class VideoGenerationResult(BaseModel):
     """Detailed result model for video generation."""
 
@@ -215,5 +155,4 @@
         """Validate processing time is positive."""
         if v < 0:
             raise ValueError("Processing time must be positive")
-        return v
->>>>>>> 7951a7d1
+        return v