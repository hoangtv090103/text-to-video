import heapq
import random
import logging
from typing import Dict, Set
import asyncio

from app.asset_router import generate_visual_asset, exponential_backoff_retry
from app.composer import Composer
from app.services.job_service import job_service
from app.services.llm_service import generate_script
from app.services.tts_service import generate_audio
from app.utils.file import FileContext

logger = logging.getLogger(__name__)

<<<<<<< HEAD
# Global semaphore to limit concurrent jobs
_job_semaphore = asyncio.Semaphore(settings.MAX_CONCURRENT_JOBS)

# Global set to track active jobs for cancellation support
_active_jobs: Set[str] = set()

# Simple in-memory priority queue for jobs (lower value = higher priority)
_job_priority_queue = []  # List of (priority, job_id, file)
_job_queue_lock = asyncio.Lock()

# Import redis_service with error handling
try:
    from app.services.redis_service import redis_service
    REDIS_AVAILABLE = True
except ImportError:
    redis_service = None
    REDIS_AVAILABLE = False


async def cancel_job(job_id: str) -> bool:
    """
    Cancel a running job if it exists.
    
    Args:
        job_id: Unique identifier for the job to cancel
        
    Returns:
        True if job was cancelled, False if job was not found or already completed
    """
    if job_id not in _active_jobs:
        logger.warning("Job cancellation requested but job not found", extra={"job_id": job_id})
        return False
    
    logger.info("Cancelling job", extra={"job_id": job_id})
    
    # Update job status to cancelled
    if REDIS_AVAILABLE and redis_service:
        try:
            await redis_service.set_job_status(
                job_id=job_id,
                status="cancelled",
                message="Job cancelled by user request",
                progress=0
            )
        except Exception as e:
            logger.error("Failed to update job status to cancelled", extra={
                "job_id": job_id,
                "error": str(e)
            })
    
    # Cancel all tasks associated with this job
    current_task = asyncio.current_task()
    for task in asyncio.all_tasks():
        if task != current_task and task.get_name().startswith(f"audio_{job_id}_") or task.get_name().startswith(f"visual_{job_id}_"):
            task.cancel()
    
    # Remove from active jobs
    _active_jobs.discard(job_id)
    
    return True


def get_active_jobs() -> Set[str]:
    """Get the set of currently active job IDs."""
    return _active_jobs.copy()


async def create_video_job(job_id: str, file: FileContext, priority: int = 10) -> None:
    """
    Core business logic for creating a video job.
    Orchestrates the generation of audio and visual assets in parallel.

    Args:
        job_id: Unique identifier for the video generation job
        file: File context containing the source content
    """
    # Acquire semaphore to limit concurrent jobs
    async with _job_semaphore:
        logger.info("Starting video job creation", extra={
            "job_id": job_id,
            "file": file.filename,
            "concurrent_jobs": len(_active_jobs)
        })

        # Add job to active jobs tracking
        _active_jobs.add(job_id)

        try:
            # Set initial job status
            if REDIS_AVAILABLE and redis_service:
                await redis_service.set_job_status(
                    job_id=job_id,
                    status="processing",
                    message="Initializing video generation",
                    progress=5
                )

            # Step 1: Generate script from source text using LLM service
            if REDIS_AVAILABLE and redis_service:
                await redis_service.update_job_progress(job_id, 15, "Generating script from source text")

            script_scenes = await generate_script(file)

            logger.info("Script generated successfully", extra={
                "job_id": job_id,
                "total_scenes": len(script_scenes)
            })

            # Update progress after script generation
            if REDIS_AVAILABLE and redis_service:
                await redis_service.update_job_progress(job_id, 25, f"Generated script with {len(script_scenes)} scenes")

            # # Step 2: Initialize Redis connection and composer
            redis_client = redis.Redis(
                host=settings.REDIS_HOST,
                port=settings.REDIS_PORT,
                db=settings.REDIS_DB,
                decode_responses=False  # Keep as bytes for consistent handling
            )

            composer = Composer(redis_client)

            # Step 3: Process each scene with parallel audio and visual generation
            if REDIS_AVAILABLE and redis_service:
                await redis_service.update_job_progress(job_id, 30, "Starting parallel asset generation")

            tasks = []
=======
composer = Composer()


async def create_video_job(job_id: str, file: FileContext) -> None:
    """Orchestrate video generation for a job."""
    logger.info("Starting video job creation", extra={"job_id": job_id, "file_name": file.filename})

    try:
        await job_service.initialize_job(job_id, message="Initializing video generation", progress=5)

        if await job_service.is_job_cancelled(job_id):
            logger.info("Job was cancelled before processing started", extra={"job_id": job_id})
            return

        await job_service.update_job_progress(job_id, 15, "Generating script from source text")

        @exponential_backoff_retry(max_retries=3, base_delay=2.0)
        async def generate_script_with_retry():
            return await generate_script(file)

        script_scenes = await generate_script_with_retry()
        await job_service.update_job_progress(job_id, 25, f"Generated script with {len(script_scenes)} scenes")

        if await job_service.is_job_cancelled(job_id):
            logger.info("Job was cancelled after script generation", extra={"job_id": job_id})
            return

        tasks = []
        for scene in script_scenes:
            if await job_service.is_job_cancelled(job_id):
                logger.info("Job was cancelled during scene processing", extra={"job_id": job_id})
                break

            scene_id = scene["id"]
            audio_task = asyncio.create_task(_process_audio_asset(job_id, scene), name=f"audio_{job_id}_{scene_id}")
            visual_task = asyncio.create_task(_process_visual_asset(job_id, scene), name=f"visual_{job_id}_{scene_id}")
            tasks.extend([audio_task, visual_task])

        if not tasks:
            await job_service.set_job_status(job_id, "cancelled", "Job cancelled before processing assets")
            return

        await job_service.update_job_progress(job_id, 50, "Generating audio and visual assets")
        results = await asyncio.gather(*tasks, return_exceptions=True)

        if await job_service.is_job_cancelled(job_id):
            logger.info("Job was cancelled after asset generation", extra={"job_id": job_id})
            return

        job_data = await job_service.get_job_status(job_id) or {}
        await job_service.update_job_metadata(job_id, segments=job_data.get("segments", {}))

        successful_tasks = sum(1 for result in results if not isinstance(result, Exception))
        failed_tasks = len(results) - successful_tasks
>>>>>>> 7951a7d1

            for scene in script_scenes:
                scene_id = scene["id"]

<<<<<<< HEAD
                # Create audio generation task
                audio_task = asyncio.create_task(
                    _process_audio_asset(job_id, scene, composer),
                    name=f"audio_{job_id}_{scene_id}"
                )

                # Create visual generation task
                visual_task = asyncio.create_task(
                    _process_visual_asset(job_id, scene, composer),
                    name=f"visual_{job_id}_{scene_id}"
                )

                tasks.extend([audio_task, visual_task])

            # Step 4: Wait for all tasks to complete
            logger.info("Starting parallel asset generation", extra={
                "job_id": job_id,
                "total_tasks": len(tasks)
            })

            # Update progress during asset generation
            if REDIS_AVAILABLE and redis_service:
                await redis_service.update_job_progress(job_id, 50, "Generating audio and visual assets")

            # Use asyncio.gather with return_exceptions=True to handle individual failures
            results = await asyncio.gather(*tasks, return_exceptions=True)

            # Log completion statistics
            successful_tasks = sum(1 for result in results if not isinstance(result, Exception))
            failed_tasks = len(results) - successful_tasks

            logger.info("Video job processing completed", extra={
                "job_id": job_id,
                "total_tasks": len(tasks),
                "successful_tasks": successful_tasks,
                "failed_tasks": failed_tasks
            })

            if failed_tasks > 0:
                # Some tasks failed
                if REDIS_AVAILABLE and redis_service:
                    await redis_service.set_job_status(
                        job_id=job_id,
                        status="completed_with_errors",
                        message=f"Completed with {failed_tasks} failed tasks out of {len(tasks)}",
                        progress=100,
                        metadata={"successful_tasks": successful_tasks, "failed_tasks": failed_tasks}
                    )
            else:
                # All tasks completed successfully
                if REDIS_AVAILABLE and redis_service:
                    await redis_service.set_job_status(
                        job_id=job_id,
                        status="completed",
                        message="Video generation completed successfully",
                        progress=100,
                        metadata={"total_scenes": len(script_scenes), "total_tasks": len(tasks)}
                    )

            # Close Redis connection
            await redis_client.close()

        except asyncio.CancelledError:
            logger.info("Job was cancelled", extra={"job_id": job_id})
            # Set job status to cancelled if not already set
            if REDIS_AVAILABLE and redis_service:
                try:
                    await redis_service.set_job_status(
                        job_id=job_id,
                        status="cancelled",
                        message="Job was cancelled during execution",
                        progress=0
                    )
                except Exception as redis_error:
                    logger.error("Failed to update job status to cancelled", extra={
                        "job_id": job_id,
                        "redis_error": str(redis_error)
                    })
            raise

        except Exception as e:
            logger.error("Video job creation failed", extra={
                "job_id": job_id,
                "error": str(e)
            })

            # Set job status to failed
            if REDIS_AVAILABLE and redis_service:
                try:
                    await redis_service.set_job_status(
                        job_id=job_id,
                        status="failed",
                        message=f"Job failed: {str(e)}",
                        progress=0
                    )
                except Exception as redis_error:
                    logger.error("Failed to update job status to failed", extra={
                        "job_id": job_id,
                        "redis_error": str(redis_error)
                    })

            raise

        finally:
            # Always remove job from active jobs tracking
            _active_jobs.discard(job_id)
=======
        if failed_tasks > 0:
            await job_service.set_job_status(
                job_id,
                "completed_with_errors",
                f"Completed with {failed_tasks} failed tasks out of {len(tasks)}",
                progress=100
            )
        else:
            await job_service.set_job_status(
                job_id,
                "completed",
                "Video generation completed successfully",
                progress=100
            )

    except Exception as exc:
        logger.error("Video job creation failed", extra={"job_id": job_id, "error": str(exc)})
        await job_service.set_job_status(
            job_id,
            "failed",
            f"Job failed: {str(exc)}",
            progress=0
        )
        raise
>>>>>>> 7951a7d1


async def _process_audio_asset(job_id: str, scene: Dict) -> None:
    scene_id = scene["id"]

    if await job_service.is_job_cancelled(job_id):
        logger.info("Audio processing cancelled", extra={"job_id": job_id, "scene_id": scene_id})
        return

<<<<<<< HEAD
        # Generate audio asset with retry
        audio_data = await retry_async(generate_audio, scene)
=======
    try:
        logger.debug("Starting audio processing", extra={"job_id": job_id, "scene_id": scene_id})
        audio_data = await generate_audio(scene)
>>>>>>> 7951a7d1

        if await job_service.is_job_cancelled(job_id):
            logger.info("Audio processing completed but job cancelled", extra={"job_id": job_id, "scene_id": scene_id})
            return

        segment_state = await composer.handle_asset_completion(job_id, scene_id, "audio", audio_data)
        await job_service.update_segment(job_id, scene_id, segment_state)

    except Exception as exc:
        logger.error("Audio processing failed", extra={
            "job_id": job_id,
            "scene_id": scene_id,
            "error": str(exc)
        })
        failure_data = {
            "path": "",
            "duration": 0,
            "status": "failed",
            "error": str(exc)
        }
        await composer.handle_asset_completion(job_id, scene_id, "audio", failure_data)


async def _process_visual_asset(job_id: str, scene: Dict) -> None:
    scene_id = scene["id"]

    if await job_service.is_job_cancelled(job_id):
        logger.info("Visual processing cancelled", extra={"job_id": job_id, "scene_id": scene_id})
        return

<<<<<<< HEAD
        # Generate visual asset with retry
        visual_data = await retry_async(generate_visual_asset, scene, job_id)
=======
    try:
        logger.debug("Starting visual processing", extra={"job_id": job_id, "scene_id": scene_id})
        visual_data = await generate_visual_asset(scene, job_id)
>>>>>>> 7951a7d1

        if await job_service.is_job_cancelled(job_id):
            logger.info("Visual processing completed but job cancelled", extra={"job_id": job_id, "scene_id": scene_id})
            return

        segment_state = await composer.handle_asset_completion(job_id, scene_id, "visual", visual_data)
        await job_service.update_segment(job_id, scene_id, segment_state)

    except Exception as exc:
        logger.error("Visual processing failed", extra={
            "job_id": job_id,
            "scene_id": scene_id,
            "error": str(exc)
        })
<<<<<<< HEAD

        # Report failure to composer
        await composer.handle_asset_completion(
            job_id=job_id,
            segment_id=scene_id,
            asset_type="visual",
            asset_data={
                "path": "",
                "status": "failed",
                "visual_type": scene.get("visual_type", "unknown"),
                "error": str(e)
            }
        )


# Retry utility with exponential backoff
async def retry_async(fn, *args, retries=3, base_delay=1.0, max_delay=10.0, **kwargs):
    for attempt in range(retries):
        try:
            return await fn(*args, **kwargs)
        except Exception as e:
            if attempt == retries - 1:
                raise
            delay = min(base_delay * (2 ** attempt) + random.uniform(0, 0.5), max_delay)
            logger.warning(f"Retry {attempt+1}/{retries} after error: {e}. Backing off for {delay:.2f}s")
            await asyncio.sleep(delay)


async def enqueue_job(job_id: str, file: FileContext, priority: int = 10):
    async with _job_queue_lock:
        heapq.heappush(_job_priority_queue, (priority, job_id, file))


async def dequeue_job():
    async with _job_queue_lock:
        if _job_priority_queue:
            return heapq.heappop(_job_priority_queue)
        return None


async def job_queue_worker():
    while True:
        job = await dequeue_job()
        if job:
            priority, job_id, file = job
            await create_video_job(job_id, file)
        else:
            await asyncio.sleep(0.5)  # Wait before checking again
=======
        failure_data = {
            "path": "",
            "status": "failed",
            "visual_type": scene.get("visual_type", "unknown"),
            "error": str(exc)
        }
        await composer.handle_asset_completion(job_id, scene_id, "visual", failure_data)
>>>>>>> 7951a7d1
<|MERGE_RESOLUTION|>--- conflicted
+++ resolved
@@ -13,135 +13,6 @@
 
 logger = logging.getLogger(__name__)
 
-<<<<<<< HEAD
-# Global semaphore to limit concurrent jobs
-_job_semaphore = asyncio.Semaphore(settings.MAX_CONCURRENT_JOBS)
-
-# Global set to track active jobs for cancellation support
-_active_jobs: Set[str] = set()
-
-# Simple in-memory priority queue for jobs (lower value = higher priority)
-_job_priority_queue = []  # List of (priority, job_id, file)
-_job_queue_lock = asyncio.Lock()
-
-# Import redis_service with error handling
-try:
-    from app.services.redis_service import redis_service
-    REDIS_AVAILABLE = True
-except ImportError:
-    redis_service = None
-    REDIS_AVAILABLE = False
-
-
-async def cancel_job(job_id: str) -> bool:
-    """
-    Cancel a running job if it exists.
-    
-    Args:
-        job_id: Unique identifier for the job to cancel
-        
-    Returns:
-        True if job was cancelled, False if job was not found or already completed
-    """
-    if job_id not in _active_jobs:
-        logger.warning("Job cancellation requested but job not found", extra={"job_id": job_id})
-        return False
-    
-    logger.info("Cancelling job", extra={"job_id": job_id})
-    
-    # Update job status to cancelled
-    if REDIS_AVAILABLE and redis_service:
-        try:
-            await redis_service.set_job_status(
-                job_id=job_id,
-                status="cancelled",
-                message="Job cancelled by user request",
-                progress=0
-            )
-        except Exception as e:
-            logger.error("Failed to update job status to cancelled", extra={
-                "job_id": job_id,
-                "error": str(e)
-            })
-    
-    # Cancel all tasks associated with this job
-    current_task = asyncio.current_task()
-    for task in asyncio.all_tasks():
-        if task != current_task and task.get_name().startswith(f"audio_{job_id}_") or task.get_name().startswith(f"visual_{job_id}_"):
-            task.cancel()
-    
-    # Remove from active jobs
-    _active_jobs.discard(job_id)
-    
-    return True
-
-
-def get_active_jobs() -> Set[str]:
-    """Get the set of currently active job IDs."""
-    return _active_jobs.copy()
-
-
-async def create_video_job(job_id: str, file: FileContext, priority: int = 10) -> None:
-    """
-    Core business logic for creating a video job.
-    Orchestrates the generation of audio and visual assets in parallel.
-
-    Args:
-        job_id: Unique identifier for the video generation job
-        file: File context containing the source content
-    """
-    # Acquire semaphore to limit concurrent jobs
-    async with _job_semaphore:
-        logger.info("Starting video job creation", extra={
-            "job_id": job_id,
-            "file": file.filename,
-            "concurrent_jobs": len(_active_jobs)
-        })
-
-        # Add job to active jobs tracking
-        _active_jobs.add(job_id)
-
-        try:
-            # Set initial job status
-            if REDIS_AVAILABLE and redis_service:
-                await redis_service.set_job_status(
-                    job_id=job_id,
-                    status="processing",
-                    message="Initializing video generation",
-                    progress=5
-                )
-
-            # Step 1: Generate script from source text using LLM service
-            if REDIS_AVAILABLE and redis_service:
-                await redis_service.update_job_progress(job_id, 15, "Generating script from source text")
-
-            script_scenes = await generate_script(file)
-
-            logger.info("Script generated successfully", extra={
-                "job_id": job_id,
-                "total_scenes": len(script_scenes)
-            })
-
-            # Update progress after script generation
-            if REDIS_AVAILABLE and redis_service:
-                await redis_service.update_job_progress(job_id, 25, f"Generated script with {len(script_scenes)} scenes")
-
-            # # Step 2: Initialize Redis connection and composer
-            redis_client = redis.Redis(
-                host=settings.REDIS_HOST,
-                port=settings.REDIS_PORT,
-                db=settings.REDIS_DB,
-                decode_responses=False  # Keep as bytes for consistent handling
-            )
-
-            composer = Composer(redis_client)
-
-            # Step 3: Process each scene with parallel audio and visual generation
-            if REDIS_AVAILABLE and redis_service:
-                await redis_service.update_job_progress(job_id, 30, "Starting parallel asset generation")
-
-            tasks = []
-=======
 composer = Composer()
 
 
@@ -196,119 +67,10 @@
 
         successful_tasks = sum(1 for result in results if not isinstance(result, Exception))
         failed_tasks = len(results) - successful_tasks
->>>>>>> 7951a7d1
 
             for scene in script_scenes:
                 scene_id = scene["id"]
 
-<<<<<<< HEAD
-                # Create audio generation task
-                audio_task = asyncio.create_task(
-                    _process_audio_asset(job_id, scene, composer),
-                    name=f"audio_{job_id}_{scene_id}"
-                )
-
-                # Create visual generation task
-                visual_task = asyncio.create_task(
-                    _process_visual_asset(job_id, scene, composer),
-                    name=f"visual_{job_id}_{scene_id}"
-                )
-
-                tasks.extend([audio_task, visual_task])
-
-            # Step 4: Wait for all tasks to complete
-            logger.info("Starting parallel asset generation", extra={
-                "job_id": job_id,
-                "total_tasks": len(tasks)
-            })
-
-            # Update progress during asset generation
-            if REDIS_AVAILABLE and redis_service:
-                await redis_service.update_job_progress(job_id, 50, "Generating audio and visual assets")
-
-            # Use asyncio.gather with return_exceptions=True to handle individual failures
-            results = await asyncio.gather(*tasks, return_exceptions=True)
-
-            # Log completion statistics
-            successful_tasks = sum(1 for result in results if not isinstance(result, Exception))
-            failed_tasks = len(results) - successful_tasks
-
-            logger.info("Video job processing completed", extra={
-                "job_id": job_id,
-                "total_tasks": len(tasks),
-                "successful_tasks": successful_tasks,
-                "failed_tasks": failed_tasks
-            })
-
-            if failed_tasks > 0:
-                # Some tasks failed
-                if REDIS_AVAILABLE and redis_service:
-                    await redis_service.set_job_status(
-                        job_id=job_id,
-                        status="completed_with_errors",
-                        message=f"Completed with {failed_tasks} failed tasks out of {len(tasks)}",
-                        progress=100,
-                        metadata={"successful_tasks": successful_tasks, "failed_tasks": failed_tasks}
-                    )
-            else:
-                # All tasks completed successfully
-                if REDIS_AVAILABLE and redis_service:
-                    await redis_service.set_job_status(
-                        job_id=job_id,
-                        status="completed",
-                        message="Video generation completed successfully",
-                        progress=100,
-                        metadata={"total_scenes": len(script_scenes), "total_tasks": len(tasks)}
-                    )
-
-            # Close Redis connection
-            await redis_client.close()
-
-        except asyncio.CancelledError:
-            logger.info("Job was cancelled", extra={"job_id": job_id})
-            # Set job status to cancelled if not already set
-            if REDIS_AVAILABLE and redis_service:
-                try:
-                    await redis_service.set_job_status(
-                        job_id=job_id,
-                        status="cancelled",
-                        message="Job was cancelled during execution",
-                        progress=0
-                    )
-                except Exception as redis_error:
-                    logger.error("Failed to update job status to cancelled", extra={
-                        "job_id": job_id,
-                        "redis_error": str(redis_error)
-                    })
-            raise
-
-        except Exception as e:
-            logger.error("Video job creation failed", extra={
-                "job_id": job_id,
-                "error": str(e)
-            })
-
-            # Set job status to failed
-            if REDIS_AVAILABLE and redis_service:
-                try:
-                    await redis_service.set_job_status(
-                        job_id=job_id,
-                        status="failed",
-                        message=f"Job failed: {str(e)}",
-                        progress=0
-                    )
-                except Exception as redis_error:
-                    logger.error("Failed to update job status to failed", extra={
-                        "job_id": job_id,
-                        "redis_error": str(redis_error)
-                    })
-
-            raise
-
-        finally:
-            # Always remove job from active jobs tracking
-            _active_jobs.discard(job_id)
-=======
         if failed_tasks > 0:
             await job_service.set_job_status(
                 job_id,
@@ -333,7 +95,6 @@
             progress=0
         )
         raise
->>>>>>> 7951a7d1
 
 
 async def _process_audio_asset(job_id: str, scene: Dict) -> None:
@@ -343,14 +104,9 @@
         logger.info("Audio processing cancelled", extra={"job_id": job_id, "scene_id": scene_id})
         return
 
-<<<<<<< HEAD
-        # Generate audio asset with retry
-        audio_data = await retry_async(generate_audio, scene)
-=======
     try:
         logger.debug("Starting audio processing", extra={"job_id": job_id, "scene_id": scene_id})
         audio_data = await generate_audio(scene)
->>>>>>> 7951a7d1
 
         if await job_service.is_job_cancelled(job_id):
             logger.info("Audio processing completed but job cancelled", extra={"job_id": job_id, "scene_id": scene_id})
@@ -381,14 +137,9 @@
         logger.info("Visual processing cancelled", extra={"job_id": job_id, "scene_id": scene_id})
         return
 
-<<<<<<< HEAD
-        # Generate visual asset with retry
-        visual_data = await retry_async(generate_visual_asset, scene, job_id)
-=======
     try:
         logger.debug("Starting visual processing", extra={"job_id": job_id, "scene_id": scene_id})
         visual_data = await generate_visual_asset(scene, job_id)
->>>>>>> 7951a7d1
 
         if await job_service.is_job_cancelled(job_id):
             logger.info("Visual processing completed but job cancelled", extra={"job_id": job_id, "scene_id": scene_id})
@@ -403,61 +154,10 @@
             "scene_id": scene_id,
             "error": str(exc)
         })
-<<<<<<< HEAD
-
-        # Report failure to composer
-        await composer.handle_asset_completion(
-            job_id=job_id,
-            segment_id=scene_id,
-            asset_type="visual",
-            asset_data={
-                "path": "",
-                "status": "failed",
-                "visual_type": scene.get("visual_type", "unknown"),
-                "error": str(e)
-            }
-        )
-
-
-# Retry utility with exponential backoff
-async def retry_async(fn, *args, retries=3, base_delay=1.0, max_delay=10.0, **kwargs):
-    for attempt in range(retries):
-        try:
-            return await fn(*args, **kwargs)
-        except Exception as e:
-            if attempt == retries - 1:
-                raise
-            delay = min(base_delay * (2 ** attempt) + random.uniform(0, 0.5), max_delay)
-            logger.warning(f"Retry {attempt+1}/{retries} after error: {e}. Backing off for {delay:.2f}s")
-            await asyncio.sleep(delay)
-
-
-async def enqueue_job(job_id: str, file: FileContext, priority: int = 10):
-    async with _job_queue_lock:
-        heapq.heappush(_job_priority_queue, (priority, job_id, file))
-
-
-async def dequeue_job():
-    async with _job_queue_lock:
-        if _job_priority_queue:
-            return heapq.heappop(_job_priority_queue)
-        return None
-
-
-async def job_queue_worker():
-    while True:
-        job = await dequeue_job()
-        if job:
-            priority, job_id, file = job
-            await create_video_job(job_id, file)
-        else:
-            await asyncio.sleep(0.5)  # Wait before checking again
-=======
         failure_data = {
             "path": "",
             "status": "failed",
             "visual_type": scene.get("visual_type", "unknown"),
             "error": str(exc)
         }
-        await composer.handle_asset_completion(job_id, scene_id, "visual", failure_data)
->>>>>>> 7951a7d1
+        await composer.handle_asset_completion(job_id, scene_id, "visual", failure_data)