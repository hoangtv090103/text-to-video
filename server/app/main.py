import uuid
import logging
import asyncio
import httpx
import uvicorn
<<<<<<< HEAD
from datetime import datetime, timezone
from typing import Dict, Any
from fastapi import FastAPI, BackgroundTasks, HTTPException, UploadFile, File, Request
=======
import time
from enum import Enum
from typing import Dict, Optional, Callable, Any
from fastapi import FastAPI, BackgroundTasks, HTTPException, UploadFile, File
>>>>>>> 7951a7d1
from fastapi.middleware.cors import CORSMiddleware
from fastapi.middleware.gzip import GZipMiddleware
from fastapi.responses import JSONResponse
from contextlib import asynccontextmanager
import time

from app.core.logging_config import setup_logging
from app.core.config import settings
<<<<<<< HEAD
from app.schemas.video import JobStatusResponse, validate_file_upload, validate_job_id, MAX_FILE_SIZE
from app.orchestrator import create_video_job, get_active_jobs
=======
from app.schemas.video import JobStatus, JobStatusResponse
from app.orchestrator import create_video_job
>>>>>>> 7951a7d1
from app.services.llm_service import LLMService, check_llm_health
from app.services.job_service import job_service
from app.utils.file import FileContext

# Initialize logging
setup_logging()
logger = logging.getLogger(__name__)

<<<<<<< HEAD
# API optimization settings
MAX_CONCURRENT_REQUESTS = 50  # Limit concurrent connections
_request_semaphore = asyncio.Semaphore(MAX_CONCURRENT_REQUESTS)

# Simple in-memory cache for light response caching
_response_cache: Dict[str, Dict[str, Any]] = {}
CACHE_TTL = 30  # 30 seconds TTL for health/status endpoints

def get_cached_response(cache_key: str) -> Dict[str, Any] | None:
    """Get cached response if not expired."""
    if cache_key in _response_cache:
        cached = _response_cache[cache_key]
        if time.time() - cached["timestamp"] < CACHE_TTL:
            return cached["data"]
        else:
            del _response_cache[cache_key]  # Remove expired
    return None

def set_cached_response(cache_key: str, data: Dict[str, Any]):
    """Cache response with timestamp."""
    _response_cache[cache_key] = {
        "data": data,
        "timestamp": time.time()
    }

# Standardized error responses
ERROR_CODES = {
    "SERVICE_UNAVAILABLE": {"code": 503, "message": "Service temporarily unavailable"},
    "VALIDATION_ERROR": {"code": 400, "message": "Invalid input data"},
    "NOT_FOUND": {"code": 404, "message": "Resource not found"},
    "INTERNAL_ERROR": {"code": 500, "message": "Internal server error"},
    "REDIS_UNAVAILABLE": {"code": 503, "message": "Job tracking service unavailable"}
}

def handle_service_error(error: Exception, operation: str, **context) -> HTTPException:
    """Standardized error handling with specific error types and clear messages."""
    error_type = type(error).__name__
    
    # Map specific exceptions to error codes
    if "ConnectionError" in error_type or "TimeoutError" in error_type:
        error_info = ERROR_CODES["SERVICE_UNAVAILABLE"]
        detail = f"{operation} failed: External service unavailable"
    elif "ValidationError" in error_type or error_type == "HTTPException":
        raise error  # Re-raise validation errors as-is
    else:
        error_info = ERROR_CODES["INTERNAL_ERROR"]
        detail = f"{operation} failed: {error_info['message']}"
    
    logger.error(f"{operation} failed", extra={
        "error_type": error_type,
        "error": str(error),
        **context
    })
    
    return HTTPException(status_code=error_info["code"], detail=detail)

# Track application start time for uptime calculation
APP_START_TIME = datetime.now(timezone.utc)

# Import redis_service at module level but handle potential import errors gracefully
try:
    from app.services.redis_service import redis_service, check_redis_health
    REDIS_AVAILABLE = True
except ImportError as e:
    print(f"Redis service not available: {e}")
    redis_service = None
    check_redis_health = None
    REDIS_AVAILABLE = False
=======
MAX_FILE_SIZE = 50 * 1024 * 1024
ALLOWED_FILE_TYPES = {'.txt', '.pdf', '.md'}
ALLOWED_CONTENT_TYPES = {'text/plain', 'application/pdf', 'text/markdown'}


class CircuitBreakerState(Enum):
    CLOSED = "closed"
    OPEN = "open"
    HALF_OPEN = "half_open"


class CircuitBreaker:
    def __init__(self, name: str, failure_threshold: int = 5, recovery_timeout: int = 60):
        self.name = name
        self.failure_threshold = failure_threshold
        self.recovery_timeout = recovery_timeout
        self.failure_count = 0
        self.last_failure_time: Optional[float] = None
        self.state = CircuitBreakerState.CLOSED

    def _can_attempt_call(self) -> bool:
        if self.state == CircuitBreakerState.CLOSED:
            return True
        if self.state == CircuitBreakerState.OPEN:
            if self.last_failure_time and time.time() - self.last_failure_time >= self.recovery_timeout:
                self.state = CircuitBreakerState.HALF_OPEN
                logger.info(f"Circuit breaker {self.name} transitioning to HALF_OPEN")
                return True
            return False
        return True

    def _record_success(self):
        self.failure_count = 0
        if self.state == CircuitBreakerState.HALF_OPEN:
            self.state = CircuitBreakerState.CLOSED
            logger.info(f"Circuit breaker {self.name} transitioning to CLOSED")

    def _record_failure(self):
        self.failure_count += 1
        self.last_failure_time = time.time()
        if self.failure_count >= self.failure_threshold:
            self.state = CircuitBreakerState.OPEN
            logger.warning(f"Circuit breaker {self.name} transitioning to OPEN after {self.failure_count} failures")

    async def call(self, func: Callable, *args, **kwargs) -> Any:
        if not self._can_attempt_call():
            raise HTTPException(status_code=503, detail=f"Service {self.name} is temporarily unavailable")
        try:
            result = await func(*args, **kwargs)
            self._record_success()
            return result
        except Exception as exc:
            self._record_failure()
            logger.error(f"Circuit breaker {self.name} recorded failure", extra={"error": str(exc)})
            raise
>>>>>>> 7951a7d1


tts_circuit_breaker = CircuitBreaker("TTS", failure_threshold=3, recovery_timeout=30)
llm_circuit_breaker = CircuitBreaker("LLM", failure_threshold=3, recovery_timeout=30)


def validate_file_upload(file: UploadFile) -> None:
    if file.size and file.size > MAX_FILE_SIZE:
        raise HTTPException(status_code=413, detail=f"File too large. Maximum size {MAX_FILE_SIZE // (1024*1024)}MB")

    file_extension = file.filename.lower() if file.filename else ""
    if not any(file_extension.endswith(ext) for ext in ALLOWED_FILE_TYPES):
        raise HTTPException(status_code=400, detail=f"Invalid file type. Allowed: {', '.join(ALLOWED_FILE_TYPES)}")

    if file.content_type and file.content_type not in ALLOWED_CONTENT_TYPES:
        raise HTTPException(status_code=400, detail=f"Invalid content type. Allowed: {', '.join(ALLOWED_CONTENT_TYPES)}")

    logger.info("File validation passed", extra={
        "file_name": file.filename,
        "size": file.size,
        "content_type": file.content_type
    })


async def check_tts_health() -> bool:
    try:
        async def _health_check():
            async with httpx.AsyncClient(timeout=30.0) as client:
                response = await client.get(f"{settings.TTS_SERVICE_URL.replace('/audio/speech', '')}/health")
                if response.status_code == 200:
                    health_data = response.json()
                    return health_data.get("model_loaded", False)
                return False
        return await tts_circuit_breaker.call(_health_check)
    except Exception as exc:
        logger.error("TTS health check failed", extra={"error": str(exc)})
        return False


async def startup_health_checks() -> None:
    max_retries = 12
    base_delay = 5.0
    logger.info("Starting dependency health checks")

    for attempt in range(max_retries):
        logger.info(f"Checking TTS service health (attempt {attempt + 1}/{max_retries})")
        if await check_tts_health():
            logger.info("TTS service is healthy and model is loaded")
            break
        if attempt == max_retries - 1:
            logger.error("TTS service failed health check after maximum retries")
            raise RuntimeError("TTS service is not ready")
        logger.warning(f"TTS service not ready, retrying in {base_delay}s")
        await asyncio.sleep(base_delay)

    for attempt in range(max_retries):
        logger.info(f"Checking LLM service health (attempt {attempt + 1}/{max_retries})")
        if await check_llm_health():
            logger.info("LLM service is healthy")
            break
        if attempt == max_retries - 1:
            logger.error("LLM service failed health check after maximum retries")
            raise RuntimeError("LLM service is not ready")
        logger.warning(f"LLM service not ready, retrying in {base_delay}s")
        await asyncio.sleep(base_delay)

    logger.info("All dependency health checks passed")


def ensure_storage_directories():
    """Ensure persistent storage directories exist."""
    import os
    directories = [
        settings.ASSET_STORAGE_PATH,
        settings.VIDEO_OUTPUT_PATH,
        settings.VISUAL_STORAGE_PATH
    ]
    for directory in directories:
        os.makedirs(directory, exist_ok=True)
        logger.info(f"Ensured storage directory exists: {directory}")

@asynccontextmanager
async def lifespan(app: FastAPI):
    setup_logging()
    logger.info("Text-to-Video service starting up")
<<<<<<< HEAD
    
    # Ensure persistent storage directories exist
    ensure_storage_directories()

    # Perform health checks before accepting requests
=======
>>>>>>> 7951a7d1
    await startup_health_checks()
    yield
    logger.info("Text-to-Video service shutting down")
    job_service.shutdown()


app = FastAPI(
    title="Text-to-Video Generation Service",
    description="Generate videos from text using parallel audio and visual processing",
    version="1.0.0",
    lifespan=lifespan
)

<<<<<<< HEAD
# Add response compression middleware
app.add_middleware(GZipMiddleware, minimum_size=1000)

# Add CORS middleware for development
=======
>>>>>>> 7951a7d1
app.add_middleware(
    CORSMiddleware,
    allow_origins=["*"],
    allow_credentials=True,
    allow_methods=["*"],
    allow_headers=["*"],
)

<<<<<<< HEAD
# Connection limiting middleware
@app.middleware("http")
async def limit_concurrent_requests(request: Request, call_next):
    """Limit concurrent requests to prevent overload."""
    async with _request_semaphore:
        response = await call_next(request)
        return response

llm_service = LLMService(
=======
llm_service = LLMService()
>>>>>>> 7951a7d1


@app.get("/health")
async def health_check():
<<<<<<< HEAD
    """
    Health check endpoint with dependency status (cached for 30s).
    """
    # Check cache first
    cache_key = "health_check"
    cached_response = get_cached_response(cache_key)
    if cached_response:
        return cached_response
    
=======
>>>>>>> 7951a7d1
    try:
        tts_healthy = await check_tts_health()
        llm_healthy = await check_llm_health()
<<<<<<< HEAD
        redis_healthy = await check_redis_health() if REDIS_AVAILABLE and check_redis_health else False

        overall_status = "healthy" if (tts_healthy and llm_healthy and redis_healthy) else "degraded"
        
        # Calculate uptime
        current_time = datetime.now(timezone.utc)
        uptime_seconds = (current_time - APP_START_TIME).total_seconds()

        # Get active jobs count
        active_jobs = get_active_jobs()
        
        response_data = {
=======
        overall_status = "healthy" if (tts_healthy and llm_healthy) else "degraded"
        return {
>>>>>>> 7951a7d1
            "status": overall_status,
            "service": "text-to-video",
            "dependencies": {
                "tts_service": "healthy" if tts_healthy else "unhealthy",
                "llm_service": "healthy" if llm_healthy else "unhealthy",
                "redis_service": "healthy" if redis_healthy else "unhealthy"
            },
<<<<<<< HEAD
            "active_jobs": len(active_jobs),
            "max_concurrent_jobs": settings.MAX_CONCURRENT_JOBS,
            "max_concurrent_requests": MAX_CONCURRENT_REQUESTS,
            "timestamp": current_time.isoformat(),
            "uptime_seconds": uptime_seconds,
            "started_at": APP_START_TIME.isoformat()
        }
        
        # Cache the response
        set_cached_response(cache_key, response_data)
        return response_data

    except Exception as e:
        logger.error("Health check failed", extra={"error_type": type(e).__name__, "error": str(e)})
        return {
            "status": "unhealthy",
            "service": "text-to-video",
            "error": "Health check service failure"
=======
            "timestamp": time.time()
        }
    except Exception as exc:
        logger.error("Health check failed", extra={"error": str(exc)})
        return {
            "status": "unhealthy",
            "service": "text-to-video",
            "error": str(exc)
>>>>>>> 7951a7d1
        }


@app.post("/api/v1/video/generate", response_model=JobStatusResponse)
async def generate_video(background_tasks: BackgroundTasks, file: UploadFile = File(...)) -> JobStatusResponse:
    try:
        job_id = str(uuid.uuid4())
        validate_file_upload(file)

<<<<<<< HEAD
        # Validate file upload
        if not file:
            raise HTTPException(status_code=400, detail="File cannot be empty")
        
        validate_file_upload(file)
        
        # Check file size
        contents = await file.read()
        if len(contents) > MAX_FILE_SIZE:
            raise HTTPException(
                status_code=400, 
                detail=f"File too large. Maximum size: {MAX_FILE_SIZE // (1024*1024)}MB"
            )


        # Log request
        logger.info("Video generation request received", extra={
            "job_id": job_id,
            "file": file.filename
        })

=======
        logger.info("Video generation request received", extra={"job_id": job_id, "file_name": file.filename})
        contents = await file.read()
>>>>>>> 7951a7d1
        file_context = FileContext(contents=contents, filename=file.filename)

        await job_service.initialize_job(job_id, message="Job queued for processing", progress=5)
        await job_service.add_to_queue(job_id)

        background_tasks.add_task(create_video_job, job_id=job_id, file=file_context)

        response = JobStatusResponse(
            job_id=job_id,
            status=JobStatus.PENDING,
            message=None,
            progress=None,
            updated_at=None,
            completed_at=None,
            result=None
        )
        logger.info("Video generation job queued", extra={"job_id": job_id, "status": "pending"})
        return response

    except HTTPException:
        raise
<<<<<<< HEAD
    except Exception as e:
        raise handle_service_error(e, "Video generation job creation", file=file.filename)
=======
    except Exception as exc:
        logger.error("Failed to create video generation job", extra={"error": str(exc), "file_name": file.filename})
        raise HTTPException(status_code=500, detail="Internal server error while creating video generation job")
>>>>>>> 7951a7d1


@app.get("/api/v1/video/status/{job_id}", response_model=JobStatusResponse)
async def get_job_status(job_id: str):
<<<<<<< HEAD
    """
    Get the status of a video generation job (cached for completed jobs).

    Args:
        job_id: Unique identifier for the video generation job

    Returns:
        Current job status and progress information with detailed metadata
    """
=======
>>>>>>> 7951a7d1
    try:
        # Validate job ID format
        validate_job_id(job_id)
        
        logger.info("Job status requested", extra={"job_id": job_id})
<<<<<<< HEAD

        # Check if Redis is available
        if not REDIS_AVAILABLE or not redis_service:
            error_info = ERROR_CODES["REDIS_UNAVAILABLE"]
            raise HTTPException(
                status_code=error_info["code"],
                detail=error_info["message"]
            )

        # Check cache for completed jobs only
        cache_key = f"job_status_{job_id}"
        if cached_response := get_cached_response(cache_key):
            if cached_response.get("status") in ["completed", "completed_with_errors", "failed", "cancelled"]:
                return cached_response

        # Query Redis for job status
        job_data = await redis_service.get_job_status(job_id)

=======
        job_data = await job_service.get_job_status(job_id)
>>>>>>> 7951a7d1
        if not job_data:
            raise HTTPException(status_code=404, detail=f"Job {job_id} not found")

        result_data = None
        if job_data.get("status") in ["completed", "completed_with_errors"]:
            result_data = await job_service.get_job_result(job_id)

        return JobStatusResponse(
            job_id=job_data.get("job_id", job_id),
            status=job_data.get("status", "unknown"),
            message=job_data.get("message"),
            progress=job_data.get("progress"),
            updated_at=job_data.get("updated_at"),
            completed_at=job_data.get("completed_at"),
            result=result_data
        )

<<<<<<< HEAD
        # Cache completed/final status jobs
        if response.status in ["completed", "completed_with_errors", "failed", "cancelled"]:
            set_cached_response(cache_key, response.dict())

        logger.info("Job status retrieved", extra={
            "job_id": job_id,
            "status": response.status,
            "progress": response.progress
        })

        return response

    except HTTPException:
        raise
    except Exception as e:
        raise handle_service_error(e, "Job status retrieval", job_id=job_id)


@app.delete("/api/v1/video/cancel/{job_id}")
async def cancel_job(job_id: str):
    """
    Cancel a running video generation job.

    Args:
        job_id: Unique identifier for the video generation job to cancel

    Returns:
        Confirmation of job cancellation
    """
    try:
        # Validate job ID format
        validate_job_id(job_id)
        
        logger.info("Job cancellation requested", extra={"job_id": job_id})

        # Import cancel_job function
        from app.orchestrator import cancel_job as orchestrator_cancel_job

        # Attempt to cancel the job
        cancelled = await orchestrator_cancel_job(job_id)

        if cancelled:
            return {
                "job_id": job_id,
                "status": "cancelled",
                "message": "Job cancellation requested successfully"
            }
        else:
            raise HTTPException(
                status_code=404,
                detail=f"Job {job_id} not found or already completed"
            )

    except HTTPException:
        raise
    except Exception as e:
        raise handle_service_error(e, "Job cancellation", job_id=job_id)
=======
    except HTTPException:
        raise
    except Exception as exc:
        logger.error("Failed to get job status", extra={"job_id": job_id, "error": str(exc)})
        raise HTTPException(status_code=500, detail="Failed to retrieve job status")
>>>>>>> 7951a7d1


@app.get("/api/v1/video/jobs")
async def list_jobs(limit: int = 10):
    try:
        limit = min(limit, 100)
        job_ids = await job_service.list_jobs(limit=limit)
        jobs = []
        for job_id in job_ids:
            job_data = await job_service.get_job_status(job_id)
            if job_data:
                jobs.append({
                    "job_id": job_id,
                    "status": job_data.get("status", "unknown"),
                    "message": job_data.get("message"),
                    "progress": job_data.get("progress"),
                    "updated_at": job_data.get("updated_at")
                })
        return {"jobs": jobs, "total_count": len(jobs)}
    except Exception as exc:
        logger.error("Failed to list jobs", extra={"error": str(exc)})
        raise HTTPException(status_code=500, detail="Failed to list jobs")


@app.post("/api/v1/video/cancel/{job_id}")
async def cancel_job(job_id: str, reason: str = "User requested cancellation"):
    try:
<<<<<<< HEAD
        # Generate unique job ID for tracking
        job_id = str(uuid.uuid4())

        # Validate file upload
        if not file:
            raise HTTPException(status_code=400, detail="File cannot be empty")
        
        validate_file_upload(file)
        
        # Check file size
        contents = await file.read()
        if len(contents) > MAX_FILE_SIZE:
            raise HTTPException(
                status_code=400, 
                detail=f"File too large. Maximum size: {MAX_FILE_SIZE // (1024*1024)}MB"
            )

        # Log request
        logger.info("Synchronous video generation request received", extra={
            "job_id": job_id,
            "file": file.filename
        })

        # Create file context with already-read contents
        file_context = FileContext(contents=contents, filename=file.filename)

        # Import and run synchronous orchestrator
        from app.orchestrator_sync import create_video_job_sync

        # Process synchronously - this will block until completion
        result = create_video_job_sync(job_id=job_id, file=file_context)
=======
        logger.info("Job cancellation requested", extra={"job_id": job_id, "reason": reason})
        try:
            uuid.UUID(job_id)
        except ValueError:
            raise HTTPException(status_code=400, detail="Invalid job ID format")
>>>>>>> 7951a7d1

        success = await job_service.cancel_job(job_id, reason)
        if success:
            logger.info("Job cancelled successfully", extra={"job_id": job_id})
            return {"message": "Job cancelled successfully", "job_id": job_id, "reason": reason}

        job_data = await job_service.get_job_status(job_id)
        if job_data:
            current_status = job_data.get("status", "unknown")
            raise HTTPException(status_code=409, detail=f"Cannot cancel job in status: {current_status}")
        raise HTTPException(status_code=404, detail=f"Job {job_id} not found")

    except HTTPException:
        raise
<<<<<<< HEAD
    except Exception as e:
        raise handle_service_error(e, "Synchronous video generation", file=file.filename if file else "No file")

=======
    except Exception as exc:
        logger.error("Failed to cancel job", extra={"job_id": job_id, "error": str(exc)})
        raise HTTPException(status_code=500, detail=f"Internal server error while cancelling job: {str(exc)}")
>>>>>>> 7951a7d1


@app.get("/api/v1/video/active")
async def get_active_jobs(limit: int = 50):
    try:
        limit = min(limit, 100)
        active_jobs = await job_service.get_active_jobs(limit=limit)
        return {"active_jobs": active_jobs, "total_count": len(active_jobs), "limit": limit}
    except Exception as exc:
        logger.error("Failed to get active jobs", extra={"error": str(exc)})
        raise HTTPException(status_code=500, detail="Failed to retrieve active jobs")


@app.post("/api/v1/admin/cleanup")
async def cleanup_resources():
    try:
<<<<<<< HEAD
        from fastapi.responses import FileResponse
        import os

        # Check if video file exists
        video_path = f"{settings.VIDEO_OUTPUT_PATH}/job_{job_id}_final_video.mp4"

        if not os.path.exists(video_path):
            raise HTTPException(
                status_code=404,
                detail="Video file not found. Job may not be completed or file may have been cleaned up."
            )

        logger.info("Video download requested", extra={
            "job_id": job_id,
            "video_path": video_path
        })

        return FileResponse(
            path=video_path,
            media_type="video/mp4",
            filename=f"video_{job_id}.mp4"
        )

    except HTTPException:
        raise
    except Exception as e:
        logger.error("Failed to download video", extra={
            "job_id": job_id,
            "error": str(e)
        })
        raise HTTPException(
            status_code=500,
            detail=f"Internal server error while downloading video: {str(e)}"
        )
=======
        logger.info("Resource cleanup requested")
        cleanup_result = job_service.run_cleanup(max_age_hours=24)
        return {
            "message": "Cleanup completed successfully",
            "job_cleanup": cleanup_result,
            "timestamp": time.time()
        }
    except Exception as exc:
        logger.error("Resource cleanup failed", extra={"error": str(exc)})
        raise HTTPException(status_code=500, detail=f"Cleanup failed: {str(exc)}")
>>>>>>> 7951a7d1


if __name__ == "__main__":
    uvicorn.run(app, host="0.0.0.0", port=8000)<|MERGE_RESOLUTION|>--- conflicted
+++ resolved
@@ -3,16 +3,10 @@
 import asyncio
 import httpx
 import uvicorn
-<<<<<<< HEAD
-from datetime import datetime, timezone
-from typing import Dict, Any
-from fastapi import FastAPI, BackgroundTasks, HTTPException, UploadFile, File, Request
-=======
 import time
 from enum import Enum
 from typing import Dict, Optional, Callable, Any
 from fastapi import FastAPI, BackgroundTasks, HTTPException, UploadFile, File
->>>>>>> 7951a7d1
 from fastapi.middleware.cors import CORSMiddleware
 from fastapi.middleware.gzip import GZipMiddleware
 from fastapi.responses import JSONResponse
@@ -21,13 +15,8 @@
 
 from app.core.logging_config import setup_logging
 from app.core.config import settings
-<<<<<<< HEAD
-from app.schemas.video import JobStatusResponse, validate_file_upload, validate_job_id, MAX_FILE_SIZE
-from app.orchestrator import create_video_job, get_active_jobs
-=======
 from app.schemas.video import JobStatus, JobStatusResponse
 from app.orchestrator import create_video_job
->>>>>>> 7951a7d1
 from app.services.llm_service import LLMService, check_llm_health
 from app.services.job_service import job_service
 from app.utils.file import FileContext
@@ -36,76 +25,6 @@
 setup_logging()
 logger = logging.getLogger(__name__)
 
-<<<<<<< HEAD
-# API optimization settings
-MAX_CONCURRENT_REQUESTS = 50  # Limit concurrent connections
-_request_semaphore = asyncio.Semaphore(MAX_CONCURRENT_REQUESTS)
-
-# Simple in-memory cache for light response caching
-_response_cache: Dict[str, Dict[str, Any]] = {}
-CACHE_TTL = 30  # 30 seconds TTL for health/status endpoints
-
-def get_cached_response(cache_key: str) -> Dict[str, Any] | None:
-    """Get cached response if not expired."""
-    if cache_key in _response_cache:
-        cached = _response_cache[cache_key]
-        if time.time() - cached["timestamp"] < CACHE_TTL:
-            return cached["data"]
-        else:
-            del _response_cache[cache_key]  # Remove expired
-    return None
-
-def set_cached_response(cache_key: str, data: Dict[str, Any]):
-    """Cache response with timestamp."""
-    _response_cache[cache_key] = {
-        "data": data,
-        "timestamp": time.time()
-    }
-
-# Standardized error responses
-ERROR_CODES = {
-    "SERVICE_UNAVAILABLE": {"code": 503, "message": "Service temporarily unavailable"},
-    "VALIDATION_ERROR": {"code": 400, "message": "Invalid input data"},
-    "NOT_FOUND": {"code": 404, "message": "Resource not found"},
-    "INTERNAL_ERROR": {"code": 500, "message": "Internal server error"},
-    "REDIS_UNAVAILABLE": {"code": 503, "message": "Job tracking service unavailable"}
-}
-
-def handle_service_error(error: Exception, operation: str, **context) -> HTTPException:
-    """Standardized error handling with specific error types and clear messages."""
-    error_type = type(error).__name__
-    
-    # Map specific exceptions to error codes
-    if "ConnectionError" in error_type or "TimeoutError" in error_type:
-        error_info = ERROR_CODES["SERVICE_UNAVAILABLE"]
-        detail = f"{operation} failed: External service unavailable"
-    elif "ValidationError" in error_type or error_type == "HTTPException":
-        raise error  # Re-raise validation errors as-is
-    else:
-        error_info = ERROR_CODES["INTERNAL_ERROR"]
-        detail = f"{operation} failed: {error_info['message']}"
-    
-    logger.error(f"{operation} failed", extra={
-        "error_type": error_type,
-        "error": str(error),
-        **context
-    })
-    
-    return HTTPException(status_code=error_info["code"], detail=detail)
-
-# Track application start time for uptime calculation
-APP_START_TIME = datetime.now(timezone.utc)
-
-# Import redis_service at module level but handle potential import errors gracefully
-try:
-    from app.services.redis_service import redis_service, check_redis_health
-    REDIS_AVAILABLE = True
-except ImportError as e:
-    print(f"Redis service not available: {e}")
-    redis_service = None
-    check_redis_health = None
-    REDIS_AVAILABLE = False
-=======
 MAX_FILE_SIZE = 50 * 1024 * 1024
 ALLOWED_FILE_TYPES = {'.txt', '.pdf', '.md'}
 ALLOWED_CONTENT_TYPES = {'text/plain', 'application/pdf', 'text/markdown'}
@@ -161,7 +80,6 @@
             self._record_failure()
             logger.error(f"Circuit breaker {self.name} recorded failure", extra={"error": str(exc)})
             raise
->>>>>>> 7951a7d1
 
 
 tts_circuit_breaker = CircuitBreaker("TTS", failure_threshold=3, recovery_timeout=30)
@@ -247,14 +165,6 @@
 async def lifespan(app: FastAPI):
     setup_logging()
     logger.info("Text-to-Video service starting up")
-<<<<<<< HEAD
-    
-    # Ensure persistent storage directories exist
-    ensure_storage_directories()
-
-    # Perform health checks before accepting requests
-=======
->>>>>>> 7951a7d1
     await startup_health_checks()
     yield
     logger.info("Text-to-Video service shutting down")
@@ -268,13 +178,6 @@
     lifespan=lifespan
 )
 
-<<<<<<< HEAD
-# Add response compression middleware
-app.add_middleware(GZipMiddleware, minimum_size=1000)
-
-# Add CORS middleware for development
-=======
->>>>>>> 7951a7d1
 app.add_middleware(
     CORSMiddleware,
     allow_origins=["*"],
@@ -283,55 +186,16 @@
     allow_headers=["*"],
 )
 
-<<<<<<< HEAD
-# Connection limiting middleware
-@app.middleware("http")
-async def limit_concurrent_requests(request: Request, call_next):
-    """Limit concurrent requests to prevent overload."""
-    async with _request_semaphore:
-        response = await call_next(request)
-        return response
-
-llm_service = LLMService(
-=======
 llm_service = LLMService()
->>>>>>> 7951a7d1
 
 
 @app.get("/health")
 async def health_check():
-<<<<<<< HEAD
-    """
-    Health check endpoint with dependency status (cached for 30s).
-    """
-    # Check cache first
-    cache_key = "health_check"
-    cached_response = get_cached_response(cache_key)
-    if cached_response:
-        return cached_response
-    
-=======
->>>>>>> 7951a7d1
     try:
         tts_healthy = await check_tts_health()
         llm_healthy = await check_llm_health()
-<<<<<<< HEAD
-        redis_healthy = await check_redis_health() if REDIS_AVAILABLE and check_redis_health else False
-
-        overall_status = "healthy" if (tts_healthy and llm_healthy and redis_healthy) else "degraded"
-        
-        # Calculate uptime
-        current_time = datetime.now(timezone.utc)
-        uptime_seconds = (current_time - APP_START_TIME).total_seconds()
-
-        # Get active jobs count
-        active_jobs = get_active_jobs()
-        
-        response_data = {
-=======
         overall_status = "healthy" if (tts_healthy and llm_healthy) else "degraded"
         return {
->>>>>>> 7951a7d1
             "status": overall_status,
             "service": "text-to-video",
             "dependencies": {
@@ -339,26 +203,6 @@
                 "llm_service": "healthy" if llm_healthy else "unhealthy",
                 "redis_service": "healthy" if redis_healthy else "unhealthy"
             },
-<<<<<<< HEAD
-            "active_jobs": len(active_jobs),
-            "max_concurrent_jobs": settings.MAX_CONCURRENT_JOBS,
-            "max_concurrent_requests": MAX_CONCURRENT_REQUESTS,
-            "timestamp": current_time.isoformat(),
-            "uptime_seconds": uptime_seconds,
-            "started_at": APP_START_TIME.isoformat()
-        }
-        
-        # Cache the response
-        set_cached_response(cache_key, response_data)
-        return response_data
-
-    except Exception as e:
-        logger.error("Health check failed", extra={"error_type": type(e).__name__, "error": str(e)})
-        return {
-            "status": "unhealthy",
-            "service": "text-to-video",
-            "error": "Health check service failure"
-=======
             "timestamp": time.time()
         }
     except Exception as exc:
@@ -367,7 +211,6 @@
             "status": "unhealthy",
             "service": "text-to-video",
             "error": str(exc)
->>>>>>> 7951a7d1
         }
 
 
@@ -377,32 +220,8 @@
         job_id = str(uuid.uuid4())
         validate_file_upload(file)
 
-<<<<<<< HEAD
-        # Validate file upload
-        if not file:
-            raise HTTPException(status_code=400, detail="File cannot be empty")
-        
-        validate_file_upload(file)
-        
-        # Check file size
-        contents = await file.read()
-        if len(contents) > MAX_FILE_SIZE:
-            raise HTTPException(
-                status_code=400, 
-                detail=f"File too large. Maximum size: {MAX_FILE_SIZE // (1024*1024)}MB"
-            )
-
-
-        # Log request
-        logger.info("Video generation request received", extra={
-            "job_id": job_id,
-            "file": file.filename
-        })
-
-=======
         logger.info("Video generation request received", extra={"job_id": job_id, "file_name": file.filename})
         contents = await file.read()
->>>>>>> 7951a7d1
         file_context = FileContext(contents=contents, filename=file.filename)
 
         await job_service.initialize_job(job_id, message="Job queued for processing", progress=5)
@@ -424,57 +243,19 @@
 
     except HTTPException:
         raise
-<<<<<<< HEAD
-    except Exception as e:
-        raise handle_service_error(e, "Video generation job creation", file=file.filename)
-=======
     except Exception as exc:
         logger.error("Failed to create video generation job", extra={"error": str(exc), "file_name": file.filename})
         raise HTTPException(status_code=500, detail="Internal server error while creating video generation job")
->>>>>>> 7951a7d1
 
 
 @app.get("/api/v1/video/status/{job_id}", response_model=JobStatusResponse)
 async def get_job_status(job_id: str):
-<<<<<<< HEAD
-    """
-    Get the status of a video generation job (cached for completed jobs).
-
-    Args:
-        job_id: Unique identifier for the video generation job
-
-    Returns:
-        Current job status and progress information with detailed metadata
-    """
-=======
->>>>>>> 7951a7d1
     try:
         # Validate job ID format
         validate_job_id(job_id)
         
         logger.info("Job status requested", extra={"job_id": job_id})
-<<<<<<< HEAD
-
-        # Check if Redis is available
-        if not REDIS_AVAILABLE or not redis_service:
-            error_info = ERROR_CODES["REDIS_UNAVAILABLE"]
-            raise HTTPException(
-                status_code=error_info["code"],
-                detail=error_info["message"]
-            )
-
-        # Check cache for completed jobs only
-        cache_key = f"job_status_{job_id}"
-        if cached_response := get_cached_response(cache_key):
-            if cached_response.get("status") in ["completed", "completed_with_errors", "failed", "cancelled"]:
-                return cached_response
-
-        # Query Redis for job status
-        job_data = await redis_service.get_job_status(job_id)
-
-=======
         job_data = await job_service.get_job_status(job_id)
->>>>>>> 7951a7d1
         if not job_data:
             raise HTTPException(status_code=404, detail=f"Job {job_id} not found")
 
@@ -492,71 +273,11 @@
             result=result_data
         )
 
-<<<<<<< HEAD
-        # Cache completed/final status jobs
-        if response.status in ["completed", "completed_with_errors", "failed", "cancelled"]:
-            set_cached_response(cache_key, response.dict())
-
-        logger.info("Job status retrieved", extra={
-            "job_id": job_id,
-            "status": response.status,
-            "progress": response.progress
-        })
-
-        return response
-
     except HTTPException:
         raise
-    except Exception as e:
-        raise handle_service_error(e, "Job status retrieval", job_id=job_id)
-
-
-@app.delete("/api/v1/video/cancel/{job_id}")
-async def cancel_job(job_id: str):
-    """
-    Cancel a running video generation job.
-
-    Args:
-        job_id: Unique identifier for the video generation job to cancel
-
-    Returns:
-        Confirmation of job cancellation
-    """
-    try:
-        # Validate job ID format
-        validate_job_id(job_id)
-        
-        logger.info("Job cancellation requested", extra={"job_id": job_id})
-
-        # Import cancel_job function
-        from app.orchestrator import cancel_job as orchestrator_cancel_job
-
-        # Attempt to cancel the job
-        cancelled = await orchestrator_cancel_job(job_id)
-
-        if cancelled:
-            return {
-                "job_id": job_id,
-                "status": "cancelled",
-                "message": "Job cancellation requested successfully"
-            }
-        else:
-            raise HTTPException(
-                status_code=404,
-                detail=f"Job {job_id} not found or already completed"
-            )
-
-    except HTTPException:
-        raise
-    except Exception as e:
-        raise handle_service_error(e, "Job cancellation", job_id=job_id)
-=======
-    except HTTPException:
-        raise
     except Exception as exc:
         logger.error("Failed to get job status", extra={"job_id": job_id, "error": str(exc)})
         raise HTTPException(status_code=500, detail="Failed to retrieve job status")
->>>>>>> 7951a7d1
 
 
 @app.get("/api/v1/video/jobs")
@@ -584,45 +305,11 @@
 @app.post("/api/v1/video/cancel/{job_id}")
 async def cancel_job(job_id: str, reason: str = "User requested cancellation"):
     try:
-<<<<<<< HEAD
-        # Generate unique job ID for tracking
-        job_id = str(uuid.uuid4())
-
-        # Validate file upload
-        if not file:
-            raise HTTPException(status_code=400, detail="File cannot be empty")
-        
-        validate_file_upload(file)
-        
-        # Check file size
-        contents = await file.read()
-        if len(contents) > MAX_FILE_SIZE:
-            raise HTTPException(
-                status_code=400, 
-                detail=f"File too large. Maximum size: {MAX_FILE_SIZE // (1024*1024)}MB"
-            )
-
-        # Log request
-        logger.info("Synchronous video generation request received", extra={
-            "job_id": job_id,
-            "file": file.filename
-        })
-
-        # Create file context with already-read contents
-        file_context = FileContext(contents=contents, filename=file.filename)
-
-        # Import and run synchronous orchestrator
-        from app.orchestrator_sync import create_video_job_sync
-
-        # Process synchronously - this will block until completion
-        result = create_video_job_sync(job_id=job_id, file=file_context)
-=======
         logger.info("Job cancellation requested", extra={"job_id": job_id, "reason": reason})
         try:
             uuid.UUID(job_id)
         except ValueError:
             raise HTTPException(status_code=400, detail="Invalid job ID format")
->>>>>>> 7951a7d1
 
         success = await job_service.cancel_job(job_id, reason)
         if success:
@@ -637,15 +324,9 @@
 
     except HTTPException:
         raise
-<<<<<<< HEAD
-    except Exception as e:
-        raise handle_service_error(e, "Synchronous video generation", file=file.filename if file else "No file")
-
-=======
     except Exception as exc:
         logger.error("Failed to cancel job", extra={"job_id": job_id, "error": str(exc)})
         raise HTTPException(status_code=500, detail=f"Internal server error while cancelling job: {str(exc)}")
->>>>>>> 7951a7d1
 
 
 @app.get("/api/v1/video/active")
@@ -662,42 +343,6 @@
 @app.post("/api/v1/admin/cleanup")
 async def cleanup_resources():
     try:
-<<<<<<< HEAD
-        from fastapi.responses import FileResponse
-        import os
-
-        # Check if video file exists
-        video_path = f"{settings.VIDEO_OUTPUT_PATH}/job_{job_id}_final_video.mp4"
-
-        if not os.path.exists(video_path):
-            raise HTTPException(
-                status_code=404,
-                detail="Video file not found. Job may not be completed or file may have been cleaned up."
-            )
-
-        logger.info("Video download requested", extra={
-            "job_id": job_id,
-            "video_path": video_path
-        })
-
-        return FileResponse(
-            path=video_path,
-            media_type="video/mp4",
-            filename=f"video_{job_id}.mp4"
-        )
-
-    except HTTPException:
-        raise
-    except Exception as e:
-        logger.error("Failed to download video", extra={
-            "job_id": job_id,
-            "error": str(e)
-        })
-        raise HTTPException(
-            status_code=500,
-            detail=f"Internal server error while downloading video: {str(e)}"
-        )
-=======
         logger.info("Resource cleanup requested")
         cleanup_result = job_service.run_cleanup(max_age_hours=24)
         return {
@@ -708,7 +353,6 @@
     except Exception as exc:
         logger.error("Resource cleanup failed", extra={"error": str(exc)})
         raise HTTPException(status_code=500, detail=f"Cleanup failed: {str(exc)}")
->>>>>>> 7951a7d1
 
 
 if __name__ == "__main__":
