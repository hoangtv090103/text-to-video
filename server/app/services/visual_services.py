--- conflicted
+++ resolved
@@ -214,15 +214,6 @@
     output_file = os.path.join(
         ASSET_STORAGE_PATH, f"job_{job_id}_scene_{scene_id}_diagram.png")
 
-<<<<<<< HEAD
-    # Check cache first
-    from app.utils.cache import get_from_cache, set_cache
-    cached_result = await get_from_cache("visual", visual_prompt)
-    if cached_result and os.path.exists(cached_result):
-        logger.info("Using cached visual asset", extra={"cached_path": cached_result})
-        return cached_result
-
-=======
     try:
         # Try to use Mermaid service
         mermaid_result = await _render_with_mermaid(visual_prompt, output_file, job_id, scene_id)
@@ -236,7 +227,6 @@
         })
 
     # Fallback to matplotlib
->>>>>>> 7951a7d1
     def create_diagram():
         fig, ax = plt.subplots(figsize=(12, 8), facecolor='white')
         ax.set_xlim(0, 10)
@@ -352,15 +342,6 @@
     output_file = os.path.join(
         ASSET_STORAGE_PATH, f"job_{job_id}_scene_{scene_id}_formula.png")
 
-<<<<<<< HEAD
-    # Check cache first
-    from app.utils.cache import get_from_cache, set_cache
-    cached_result = await get_from_cache("visual", visual_prompt)
-    if cached_result and os.path.exists(cached_result):
-        logger.info("Using cached visual asset", extra={"cached_path": cached_result})
-        return cached_result
-
-=======
     # Extract formula from prompt or use default
     formula = "E = mc^2"  # Default formula
 
@@ -389,7 +370,6 @@
         })
 
     # Fallback to matplotlib text rendering
->>>>>>> 7951a7d1
     def create_formula():
         fig, ax = plt.subplots(figsize=(10, 6), facecolor='white')
         ax.set_xlim(0, 10)
@@ -422,23 +402,6 @@
     output_file = os.path.join(
         ASSET_STORAGE_PATH, f"job_{job_id}_scene_{scene_id}_code.png")
 
-<<<<<<< HEAD
-    # Check cache first
-    from app.utils.cache import get_from_cache, set_cache
-    cached_result = await get_from_cache("visual", visual_prompt)
-    if cached_result and os.path.exists(cached_result):
-        logger.info("Using cached visual asset", extra={"cached_path": cached_result})
-        return cached_result
-
-    def create_code():
-        fig, ax = plt.subplots(figsize=(12, 8), facecolor='#1a1a1a')
-        ax.set_facecolor('#1a1a1a')
-        ax.set_xlim(0, 10)
-        ax.set_ylim(0, 8)
-        ax.axis('off')
-
-        # Sample code
-=======
     # Extract code from prompt
     code = ""
     language = "python"  # Default language
@@ -462,7 +425,6 @@
 
     # Default code if none provided
     if not code:
->>>>>>> 7951a7d1
         code = f"""# Scene {scene_id}: Code Example
 def generate_visual_asset(scene):
     '''Generate visual assets for video scenes'''
@@ -527,12 +489,9 @@
 
     loop = asyncio.get_running_loop()
     await loop.run_in_executor(None, create_code)
-<<<<<<< HEAD
     
     # Cache the result
     await set_cache("visual", visual_prompt, output_file)
-    return output_file
-=======
     return output_file
 
 
@@ -872,5 +831,4 @@
             "error": str(e)
         })
 
-    return None
->>>>>>> 7951a7d1
+    return None